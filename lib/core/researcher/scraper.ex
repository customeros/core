--- conflicted
+++ resolved
@@ -61,18 +61,17 @@
           Tracing.warning(reason, "Non-scrapeable URL", url: url)
           {:error, reason}
 
-<<<<<<< HEAD
+
         @err_not_primary_domain ->
           Tracing.warning("not primary domain", "Skipping scrape", url: url)
           @err_not_primary_domain
-=======
+
         {:error, :no_content_type} ->
           Tracing.warning("no content type", "Invalid URL for scraping",
             url: url
           )
 
           @err_no_content
->>>>>>> 0f5617bd
 
         {:error, reason} ->
           Tracing.error(reason, "Invalid URL for scraping", url: url)
