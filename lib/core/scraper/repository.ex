defmodule Core.Scraper.Repository do
  @moduledoc """
  Database operations for scraped webpages.
  """

  @callback get_by_url(url :: String.t()) :: nil | %Core.Scraper.ScrapedWebpage{}
  @callback save_scraped_content(url :: String.t(), content :: String.t(), links :: list(String.t()), classification :: nil | %Core.Ai.Webpage.Classification{}, intent :: nil | %Core.Ai.Webpage.Intent{}) :: {:ok, %Core.Scraper.ScrapedWebpage{}} | {:error, term()}

  alias Core.Repo
  alias Core.Scraper.ScrapedWebpage
  alias Core.Ai.Webpage.Classification
  alias Core.Ai.Webpage.Intent
  import Ecto.Query

  ## Create ##
  def save_scraped_content(
        url,
        content,
        links,
        classification \\ nil,
        intent \\ nil
      ) do
    domain = extract_domain(url)

    attrs =
      %{
        url: url,
        domain: domain,
        content: content,
        links: links
      }
      |> maybe_add_classification(classification)
      |> maybe_add_intent(intent)

    # Debug: Let's see the final attributes
    IO.inspect(attrs, label: "Final attributes")

    changeset =
      %ScrapedWebpage{}
      |> ScrapedWebpage.changeset(attrs)

    Repo.insert(changeset)
  end

  def save_full_scraped_data(url, %{
        content: content,
        classification: classification,
        intent: intent,
        links: links
      }) do
    save_scraped_content(url, content, links, classification, intent)
  end

  ## Update ##
  def update_classification(url, %Classification{} = classification) do
    case get_by_url(url) do
      nil ->
        {:error, :not_found}

      webpage ->
        attrs = build_classification_attrs(classification)

        webpage
        |> ScrapedWebpage.changeset(attrs)
        |> Repo.update()
    end
  end

  def update_intent(url, %Intent{} = intent) do
    case get_by_url(url) do
      nil ->
        {:error, :not_found}

      webpage ->
        attrs = build_intent_attrs(intent)

        webpage
        |> ScrapedWebpage.changeset(attrs)
        |> Repo.update()
    end
  end

  ## Get ##
  def get_by_url(url) do
    Repo.get_by(ScrapedWebpage, url: url)
  end

  def list_by_domain(domain) do
    Repo.all(from s in ScrapedWebpage, where: s.domain == ^domain)
  end

<<<<<<< HEAD
  def delete_all do
    Repo.delete_all(ScrapedWebpage)
  end

  # Private helper functions
=======
  @spec get_business_pages_by_domain(String.t(), keyword()) ::
          {:ok, [ScrapedWebpage.t()]} | {:error, :not_found}

  def get_business_pages_by_domain(domain, opts \\ []) do
    limit = Keyword.get(opts, :limit)

    content_types =
      Keyword.get(opts, :content_types, [
        "product_page",
        "solution_page",
        "case_study"
      ])

    case domain
         |> business_pages_query(content_types)
         |> maybe_limit(limit)
         |> Repo.all() do
      [] -> {:error, :not_found}
      pages -> {:ok, pages}
    end
  end

  defp business_pages_query(domain, content_types) do
    from w in ScrapedWebpage,
      where: w.domain == ^domain,
      where: w.content_type in ^content_types,
      order_by: [desc: w.inserted_at]
  end

  ## Helpers ##
>>>>>>> bac980ca
  defp extract_domain(url) do
    case URI.parse(url) do
      %URI{host: host} when is_binary(host) -> host
      _ -> url
    end
  end

  defp maybe_add_classification(attrs, nil) do
    IO.puts("Classification is nil")
    attrs
  end

  defp maybe_add_classification(attrs, %Classification{} = classification) do
    classification_attrs = build_classification_attrs(classification)
    Map.merge(attrs, classification_attrs)
  end

  defp maybe_add_intent(attrs, nil) do
    attrs
  end

  defp maybe_add_intent(attrs, %Intent{} = intent) do
    intent_attrs = build_intent_attrs(intent)
    Map.merge(attrs, intent_attrs)
  end

  defp build_classification_attrs(%Classification{} = classification) do
    content_type_string =
      case classification.content_type do
        atom when is_atom(atom) -> Atom.to_string(atom)
        string when is_binary(string) -> string
        nil -> nil
      end

    %{
      primary_topic: classification.primary_topic,
      secondary_topics: classification.secondary_topics || [],
      solution_focus: classification.solution_focus || [],
      content_type: content_type_string,
      industry_vertical: classification.industry_vertical,
      key_pain_points: classification.key_pain_points || [],
      value_proposition: classification.value_proposition,
      referenced_customers: classification.referenced_customers || []
    }
  end

  defp build_intent_attrs(%Intent{} = intent) do
    %{
      problem_recognition_score: intent.problem_recognition,
      solution_research_score: intent.solution_research,
      evaluation_score: intent.evaluation,
      purchase_readiness_score: intent.purchase_readiness
    }
  end

  defp maybe_limit(query, nil), do: query

  defp maybe_limit(query, limit) when is_integer(limit) and limit > 0 do
    limit(query, ^limit)
  end

  defp maybe_limit(query, _), do: query
end<|MERGE_RESOLUTION|>--- conflicted
+++ resolved
@@ -89,13 +89,12 @@
     Repo.all(from s in ScrapedWebpage, where: s.domain == ^domain)
   end
 
-<<<<<<< HEAD
   def delete_all do
     Repo.delete_all(ScrapedWebpage)
   end
 
   # Private helper functions
-=======
+
   @spec get_business_pages_by_domain(String.t(), keyword()) ::
           {:ok, [ScrapedWebpage.t()]} | {:error, :not_found}
 
@@ -126,7 +125,7 @@
   end
 
   ## Helpers ##
->>>>>>> bac980ca
+
   defp extract_domain(url) do
     case URI.parse(url) do
       %URI{host: host} when is_binary(host) -> host
