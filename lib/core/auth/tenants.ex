defmodule Core.Auth.Tenants do
  @moduledoc """
  The Tenants context.
  """

  import Ecto.Query, warn: false
  require Logger
  require OpenTelemetry.Tracer

  alias Core.Researcher.IcpBuilder
  alias Core.Repo
  alias Core.Auth.Tenants.Tenant
  alias Core.Notifications.Slack
  alias Core.Crm.Companies
  alias Core.Utils.Media.Images

  @company_enrichment_timeout 15_000

  ## Database getters

  def get_tenant_by_name(name) when is_binary(name) do
    case Repo.get_by(Tenant, name: name) do
      %Tenant{} = tenant -> {:ok, tenant}
      nil -> {:error, :not_found}
    end
  end

  def get_tenant_by_id(tenant_id) when is_binary(tenant_id) do
    case Repo.get_by(Tenant, id: tenant_id) do
      %Tenant{} = tenant -> {:ok, tenant}
      nil -> {:error, :not_found}
    end
  end

  ## Tenant updates

  @spec set_tenant_workspace_name(binary(), binary()) :: :ok | {:error, any()}
  def set_tenant_workspace_name(tenant_id, workspace_name)
      when is_binary(tenant_id) do
    with {:ok, tenant} <- get_tenant_by_id(tenant_id),
         {:ok, _updated_tenant} <-
           update_tenant(tenant, %{workspace_name: workspace_name}) do
      :ok
    else
      {:error, :not_found} -> {:error, :tenant_not_found}
      {:error, reason} -> {:error, reason}
    end
  end

  @spec set_tenant_workspace_icon_key(binary(), binary()) ::
          :ok | {:error, any()}
  def set_tenant_workspace_icon_key(tenant_id, icon_key)
      when is_binary(tenant_id) do
    with {:ok, tenant} <- get_tenant_by_id(tenant_id),
         {:ok, _updated_tenant} <-
           update_tenant(tenant, %{workspace_icon_key: icon_key}) do
      :ok
    else
      {:error, :not_found} -> {:error, :tenant_not_found}
      {:error, reason} -> {:error, reason}
    end
  end

  defp update_tenant(tenant, attrs) do
    tenant
    |> Tenant.changeset(attrs)
    |> Repo.update()
    |> case do
      {:ok, updated_tenant} ->
        {:ok, updated_tenant}

      {:error, changeset} ->
        Logger.error(
          "Failed to update tenant #{tenant.name}: #{inspect(changeset.errors)}"
        )

        {:error, changeset}
    end
  end

  ## Tenant registration

  def create_tenant(name, domain) do
    OpenTelemetry.Tracer.with_span "tenants.create_tenant" do
      OpenTelemetry.Tracer.set_attributes([
        {"tenant.name", name},
        {"tenant.domain", domain}
      ])

      case insert_tenant(name, domain) do
        {:ok, tenant} = result ->
          # Start background processes
          start_post_creation_tasks(tenant)
          OpenTelemetry.Tracer.set_status(:ok)
          result

        {:error, _changeset} = error ->
          OpenTelemetry.Tracer.set_status(:error, "creation_failed")
          error
      end
    end
  end

  ## Private functions

  defp insert_tenant(name, domain) do
    %Tenant{}
    |> Tenant.changeset(%{name: name, domain: domain})
    |> Repo.insert()
  end

  defp start_post_creation_tasks(tenant) do
    notify_slack_new_tenant_start(tenant)
    process_company_for_tenant_start(tenant)
    IcpBuilder.tenant_icp_start(tenant.id)
  end

<<<<<<< HEAD
  defp notify_slack_new_tenant_start(tenant) do
=======
  defp start_slack_notification_task(tenant) do
    span_ctx = OpenTelemetry.Tracer.current_span_ctx()
>>>>>>> 358fe1cd
    Task.Supervisor.start_child(Core.TaskSupervisor, fn ->
      OpenTelemetry.Tracer.set_current_span(span_ctx)
      notify_slack_new_tenant(tenant)
    end)
  end

<<<<<<< HEAD
  defp process_company_for_tenant_start(tenant) do
=======
  defp start_company_processing_task(tenant) do
    span_ctx = OpenTelemetry.Tracer.current_span_ctx()
>>>>>>> 358fe1cd
    Task.Supervisor.start_child(Core.TaskSupervisor, fn ->
      OpenTelemetry.Tracer.set_current_span(span_ctx)
      process_company_for_tenant(tenant)
    end)
  end

  defp notify_slack_new_tenant(tenant) do
    OpenTelemetry.Tracer.with_span "tenants.notify_slack_new_tenant" do
      case Slack.notify_new_tenant(tenant.name, tenant.domain) do
        :ok ->
          Logger.info("Sent Slack notification for new tenant: #{tenant.name}")
          :ok

        {:error, reason} ->
          Logger.error(
            "Failed to send Slack notification for tenant #{tenant.name}: #{inspect(reason)}"
          )

          OpenTelemetry.Tracer.set_status(:error, "slack_notification_failed")
          {:error, reason}
      end
    end
  end

  defp process_company_for_tenant(tenant) do
    OpenTelemetry.Tracer.with_span "tenants.process_company_for_tenant" do
      case Companies.get_or_create_by_domain(tenant.domain) do
        {:ok, company} ->
          company = wait_for_enrichment_if_needed(company)
          set_workspace_data_from_company(tenant, company)

          Logger.info(
            "Successfully processed company for tenant: #{tenant.name}"
          )

          :ok

        {:error, reason} ->
          Logger.error(
            "Failed to create company for tenant #{tenant.name}: #{inspect(reason)}"
          )

          {:error, reason}
      end
    end
  end

  defp wait_for_enrichment_if_needed(company) do
    if needs_enrichment?(company) do
      Logger.info(
        "Waiting for company enrichment to complete: #{company.primary_domain}"
      )

      Process.sleep(@company_enrichment_timeout)

      # Fetch fresh company data after waiting
      case Repo.get(Companies.Company, company.id) do
        nil ->
          Logger.warning(
            "Company #{company.id} disappeared after enrichment wait"
          )

          company

        updated_company ->
          Logger.info("Retrieved updated company data after enrichment wait")
          updated_company
      end
    else
      company
    end
  end

  defp needs_enrichment?(company) do
    is_nil(company.name_enrich_attempt_at) or
      is_nil(company.icon_enrich_attempt_at)
  end

  defp set_workspace_data_from_company(tenant, company) do
    # Set workspace name if company has a name
    if company.name && company.name != "" do
      case set_tenant_workspace_name(tenant.id, company.name) do
        :ok ->
          Logger.info(
            "Set workspace name for tenant #{tenant.name}: #{company.name}"
          )

        {:error, reason} ->
          Logger.error(
            "Failed to set workspace name for tenant #{tenant.name}: #{inspect(reason)}"
          )
      end
    end

    # Copy company icon if available
    copy_company_icon_to_tenant(tenant, company)
  end

  defp copy_company_icon_to_tenant(tenant, company)
       when is_binary(company.icon_key) and company.icon_key != "" do
    with cdn_url when not is_nil(cdn_url) <-
           Images.get_cdn_url(company.icon_key),
         {:ok, storage_key} <- download_and_store_icon(cdn_url, tenant),
         :ok <- set_tenant_workspace_icon_key(tenant.id, storage_key) do
      Logger.info("Successfully copied company icon to tenant: #{tenant.name}")
      :ok
    else
      nil ->
        Logger.info(
          "No CDN URL available for company icon: #{company.icon_key}"
        )

        :ok

      {:error, reason} ->
        Logger.error(
          "Failed to copy company icon to tenant #{tenant.name}: #{inspect(reason)}"
        )

        {:error, reason}
    end
  end

  defp copy_company_icon_to_tenant(_tenant, _company) do
    Logger.debug("No company icon to copy")
    :ok
  end

  defp download_and_store_icon(cdn_url, tenant) do
    Images.download_and_store(cdn_url, %{
      generate_name: true,
      path: "#{tenant.name}/workspace"
    })
  end
end<|MERGE_RESOLUTION|>--- conflicted
+++ resolved
@@ -115,24 +115,17 @@
     IcpBuilder.tenant_icp_start(tenant.id)
   end
 
-<<<<<<< HEAD
   defp notify_slack_new_tenant_start(tenant) do
-=======
-  defp start_slack_notification_task(tenant) do
     span_ctx = OpenTelemetry.Tracer.current_span_ctx()
->>>>>>> 358fe1cd
     Task.Supervisor.start_child(Core.TaskSupervisor, fn ->
       OpenTelemetry.Tracer.set_current_span(span_ctx)
       notify_slack_new_tenant(tenant)
     end)
   end
 
-<<<<<<< HEAD
   defp process_company_for_tenant_start(tenant) do
-=======
-  defp start_company_processing_task(tenant) do
     span_ctx = OpenTelemetry.Tracer.current_span_ctx()
->>>>>>> 358fe1cd
+
     Task.Supervisor.start_child(Core.TaskSupervisor, fn ->
       OpenTelemetry.Tracer.set_current_span(span_ctx)
       process_company_for_tenant(tenant)
