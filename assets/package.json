--- conflicted
+++ resolved
@@ -21,20 +21,17 @@
     "react": "^18.3.1",
     "react-dom": "^18.3.1",
     "react-toastify": "^11.0.5",
-<<<<<<< HEAD
     "y-protocols": "^1.0.6",
     "yjs": "^13.6.24",
     "@radix-ui/react-tooltip": "^1.0.7",
     "@radix-ui/react-avatar": "^1.0.4",
     "react-router-dom": "^6.23.0",
     "@radix-ui/react-scroll-area": "^1.0.5"
-=======
     "@lexical/link": "^0.19.0",
     "@lexical/react": "^0.19.0",
     "phoenix": "^1.7.12",
     "y-protocols": "^1.0.6",
     "yjs": "^13.6.24"
->>>>>>> f8a2e466
   },
   "devDependencies": {
     "@types/node": "^22.15.21",
